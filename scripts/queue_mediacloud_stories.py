--- conflicted
+++ resolved
@@ -1,65 +1,38 @@
 import datetime as dt
 import sys
-<<<<<<< HEAD
 import multiprocessing
 import logging
-=======
 import time
 from typing import Dict, List
-
-from prefect import flow, get_run_logger, task, unmapped
-from prefect_dask.task_runners import DaskTaskRunner
-
->>>>>>> ec514d71
 import processor
 import processor.database as database
 import processor.database.projects_db as projects_db
 import processor.database.stories_db as stories_db
 import processor.projects as projects
-<<<<<<< HEAD
 import processor.tasks as p_tasks
 import scripts.tasks as tasks
-=======
-import processor.tasks as tasks
-import scripts.tasks as prefect_tasks
 from processor import get_mc_legacy_client
 from processor.classifiers import download_models
->>>>>>> ec514d71
+
 
 DEFAULT_STORIES_PER_PAGE = 150  # I found this performs poorly if set too high
 # use this to make sure we don't fall behind on recent stories, even if a project query is producing more than
 # DEFAULT_MAX_STORIES_PER_PROJECT stories a day
 DEFAULT_DAY_WINDOW = 5
-DEFAULT_MAX_STORIES_PER_PROJECT = (
-    10000  # make sure we don't do too many stories each cron run
-)
+DEFAULT_MAX_STORIES_PER_PROJECT = 10000  # make sure we don't do too many stories each cron run
 
 logger = logging.getLogger(__name__)
 
-<<<<<<< HEAD
+
 def load_projects_task() -> List[Dict]:
     project_list = projects.load_project_list(force_reload=True, overwrite_last_story=False)
-=======
-@task(name="load_projects")
-def load_projects_task() -> List[Dict]:
-    logger = get_run_logger()
-    project_list = projects.load_project_list(
-        force_reload=True, overwrite_last_story=False
-    )
->>>>>>> ec514d71
     logger.info("  Checking {} projects".format(len(project_list)))
     # return [p for p in project_list if p['id'] == 166]
     return project_list
 
 
-<<<<<<< HEAD
 def _process_project_task(args: Dict) -> Dict:
     project, page_size, max_stories = args
-=======
-@task(name="process_project")
-def process_project_task(project: Dict, page_size: int, max_stories: int) -> Dict:
-    logger = get_run_logger()
->>>>>>> ec514d71
     mc = get_mc_legacy_client()
     project_last_processed_stories_id = project["local_processed_stories_id"]
     project_email_message = ""
@@ -116,20 +89,10 @@
             # and log that we got and queued them all
             Session = database.get_session_maker()
             with Session() as session:
-<<<<<<< HEAD
                 stories_to_queue = stories_db.add_stories(session, page_of_stories, project,
                                                           processor.SOURCE_MEDIA_CLOUD)
                 p_tasks.classify_and_post_worker.delay(project, stories_to_queue)
                 project_last_processed_stories_id = stories_to_queue[-1]['processed_stories_id']
-=======
-                stories_to_queue = stories_db.add_stories(
-                    session, page_of_stories, project, processor.SOURCE_MEDIA_CLOUD
-                )
-                tasks.classify_and_post_worker.delay(project, stories_to_queue)
-                project_last_processed_stories_id = stories_to_queue[-1][
-                    "processed_stories_id"
-                ]
->>>>>>> ec514d71
                 # important to write this update now, because we have queued up the task to process these stories
                 # the task queue will manage retrying with the stories if it fails with this batch
                 projects_db.update_history(
@@ -165,7 +128,7 @@
         results = pool.map(_process_project_task, args_list)
     return results
 
-<<<<<<< HEAD
+
 if __name__ == '__main__':
     logger.info("Starting {} story fetch job".format(processor.SOURCE_MEDIA_CLOUD))
     # important to do because there might new models on the server!
@@ -183,51 +146,4 @@
     project_results = process_projects_in_parallel(projects_list, pool_size)
     # 3. send email/slack_msg with results of operations
     tasks.send_project_list_slack_message(project_results, processor.SOURCE_MEDIA_CLOUD, start_time, logger)
-    tasks.send_project_list_email(project_results, processor.SOURCE_MEDIA_CLOUD, start_time,logger)
-=======
-if __name__ == "__main__":
-
-    @flow(name="mediacloud_stories", task_runner=DaskTaskRunner())
-    def mediacloud_stories_flow(
-        data_source: str, stories_each_page: int, max_stories_each_project: int
-    ):
-        logger = get_run_logger()
-        logger.info("Starting {} story fetch job".format(processor.SOURCE_MEDIA_CLOUD))
-        # important to do because there might new models on the server!
-        logger.info("  Checking for any new models we need")
-        models_downloaded = download_models()
-        logger.info(f"    models downloaded: {models_downloaded}")
-        if not models_downloaded:
-            sys.exit(1)
-        data_source_name = data_source
-        stories_per_page = stories_each_page
-        max_stories_per_project = max_stories_each_project
-        start_time = time.time()
-        logger.info(
-            "    will request {} stories/page (up to {})".format(
-                stories_per_page, max_stories_per_project
-            )
-        )
-        # 1. list all the project we need to work on
-        projects_list = load_projects_task()
-        # 2. process all the projects (in parallel)
-        project_statuses = process_project_task.map(
-            projects_list,
-            page_size=unmapped(stories_per_page),
-            max_stories=unmapped(max_stories_per_project),
-        )
-        # 3. send email/slack_msg with results of operations
-        prefect_tasks.send_project_list_slack_message_task(
-            project_statuses, data_source_name, start_time
-        )
-        prefect_tasks.send_project_list_email_task(
-            project_statuses, data_source_name, start_time
-        )
-
-    # run the whole thing
-    mediacloud_stories_flow(
-        processor.SOURCE_MEDIA_CLOUD,
-        DEFAULT_STORIES_PER_PAGE,
-        DEFAULT_MAX_STORIES_PER_PROJECT,
-    )
->>>>>>> ec514d71
+    tasks.send_project_list_email(project_results, processor.SOURCE_MEDIA_CLOUD, start_time,logger)