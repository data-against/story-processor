--- conflicted
+++ resolved
@@ -6,7 +6,6 @@
 
 import dateutil.parser
 import mcmetadata as metadata
-from prefect import task
 
 import processor.database as database
 import processor.notifications as notifications
@@ -43,35 +42,12 @@
     email_message = _get_combined_text(
         summary["project_count"], summary["email_text"], summary["stories"], data_source
     )
-<<<<<<< HEAD
-    _send_email(data_source, summary["stories"], start_time, email_message, logger)
-
-
-@task(name="send_project_list_email")
-def send_project_list_email_task(
-    project_details: List[Dict], data_source: str, start_time: float
-):
-    # :param project_details: array of dicts per project, each with 'email_text', 'stories', and 'pages' keys
-    total_new_stories = sum([p["stories"] for p in project_details])
-    # total_pages = sum([p['pages'] for p in project_details])
-    combined_email_text = ""
-    for p in project_details:
-        combined_email_text += p["email_text"]
-    email_message = _get_combined_text(
-        len(project_details), combined_email_text, total_new_stories, data_source
-    )
-    _send_email(data_source, total_new_stories, start_time, email_message, logger)
+    _send_email(data_source, summary["stories"], start_time, email_message)
 
 
 def send_project_list_email(
-    project_details: List[Dict], data_source: str, start_time: float, logger
+    project_details: List[Dict], data_source: str, start_time: float
 ):
-=======
-    _send_email(data_source, summary["stories"], start_time, email_message)
-
-    
-def send_project_list_email(project_details: List[Dict], data_source: str, start_time: float):
->>>>>>> 280e0c0b
     # :param project_details: array of dicts per project, each with 'email_text', 'stories', and 'pages' keys
     total_new_stories = sum([p["stories"] for p in project_details])
     # total_pages = sum([p['pages'] for p in project_details])
@@ -117,49 +93,27 @@
     return email_message
 
 
-<<<<<<< HEAD
-@task(name="send_combined_slack_msg")
-def send_combined_slack_message_task(
-    summary: Dict, data_source: str, start_time: float
-):
-    send_combined_slack_message(summary, data_source, start_time, logger)
-
-
-=======
->>>>>>> 280e0c0b
-def send_combined_slack_message(
-    summary: Dict, data_source: str, start_time: float
-):
+def send_combined_slack_message(summary: Dict, data_source: str, start_time: float):
     # :param project_details: array of dicts per project, each with 'email_text', 'stories', and 'pages' keys
     message = _get_combined_text(
         summary["project_count"], summary["email_text"], summary["stories"], data_source
     )
     _send_slack_message(data_source, summary["stories"], start_time, message)
 
-<<<<<<< HEAD
+
 def send_project_list_slack_message(
-    project_details: List[Dict], data_source: str, start_time: float, logger
+    project_details: List[Dict], data_source: str, start_time: float
 ):
-=======
-
-def send_project_list_slack_message(project_details: List[Dict], data_source: str, start_time: float):
->>>>>>> 280e0c0b
     # :param summary: has keys 'project_count', 'email_text', 'stories'
     total_new_stories = sum([p["stories"] for p in project_details])
     # total_pages = sum([p['pages'] for p in project_details])
     combined_text = ""
     for p in project_details:
-<<<<<<< HEAD
         combined_text += p["email_text"]
     message = _get_combined_text(
         len(project_details), combined_text, total_new_stories, data_source
     )
-    _send_slack_message(data_source, total_new_stories, start_time, message, logger)
-=======
-        combined_text += p['email_text']
-    message = _get_combined_text(len(project_details), combined_text, total_new_stories, data_source)
     _send_slack_message(data_source, total_new_stories, start_time, message)
->>>>>>> 280e0c0b
 
 
 def _send_slack_message(
@@ -182,16 +136,6 @@
         logger.info("Not sending any slack updates")
 
 
-<<<<<<< HEAD
-@task(name="queue_stories_for_classification")
-def queue_stories_for_classification_task(
-    project_list: List[Dict], stories: List[Dict], datasource: str
-) -> Dict:
-    return queue_stories_for_classification(project_list, stories, datasource, logger)
-
-
-=======
->>>>>>> 280e0c0b
 def queue_stories_for_classification(
     project_list: List[Dict], stories: List[Dict], datasource: str
 ) -> Dict:
