import os
import logging
import sys
from dotenv import load_dotenv
import mediacloud.api
import mediacloud_legacy.api
from flask import Flask
from sentry_sdk.integrations.logging import ignore_logger
from sentry_sdk import init
from typing import Dict

VERSION = "3.6.0"
SOURCE_GOOGLE_ALERTS = "google-alerts"
SOURCE_MEDIA_CLOUD = "media-cloud"
SOURCE_NEWSCATCHER = "newscatcher"
SOURCE_WAYBACK_MACHINE = "wayback-machine"
PLATFORMS = [SOURCE_GOOGLE_ALERTS, SOURCE_MEDIA_CLOUD, SOURCE_NEWSCATCHER, SOURCE_WAYBACK_MACHINE]

load_dotenv()  # load config from .env file (local) or env vars (production)

base_dir = os.path.dirname(os.path.dirname(os.path.abspath(__file__)))
path_to_log_dir = os.path.join(base_dir, 'logs')

# set up logging
logging.basicConfig(level=logging.INFO, format='%(asctime)s | %(levelname)s | %(name)s | %(message)s')
logger = logging.getLogger(__name__)
logger.info("------------------------------------------------------------------------")
logger.info("Starting up Feminicide Story Processor v{}".format(VERSION))
# supress annoying "not enough comments" and "using custom extraction" notes# logger = logging.getLogger(__name__)
loggers_to_skip = ['trafilatura.core', 'trafilatura.metadata', 'readability.readability',
                   'trafilatura.readability_lxml', 'trafilatura.htmlprocessing', 'trafilatura.xml']
for item in loggers_to_skip:
    logging.getLogger(item).setLevel(logging.WARNING)

# read in environment variables
MC_API_TOKEN = os.environ.get('MC_API_TOKEN', None)  # sensitive, so don't log it
if MC_API_TOKEN is None:
    logger.error("  ❌ No MC_API_TOKEN env var specified. Pathetically refusing to start!")
    sys.exit(1)

MC_LEGACY_API_KEY = os.environ.get('MC_LEGACY_API_KEY', None)
if MC_LEGACY_API_KEY is None:
    logger.warning("  ⚠️ No MC_LEGACY_API_KEY env var specified. Will continue without support for that.")

BROKER_URL = os.environ.get('BROKER_URL', None)
if BROKER_URL is None:
    logger.warning("  ⚠️ No BROKER_URL env var specified. Using sqlite, which will perform poorly")
    BROKER_URL = "db+sqlite:///results.sqlite"
#logger.info("  Queue at {}".format(BROKER_URL))

SENTRY_DSN = os.environ.get('SENTRY_DSN', None)  # optional
if SENTRY_DSN:
    from sentry_sdk.integrations.celery import CeleryIntegration
    init(dsn=SENTRY_DSN, release=VERSION,
         integrations=[CeleryIntegration()])
    ignore_logger('trafilatura.utils')
    logger.info("  SENTRY_DSN: {}".format(SENTRY_DSN))
#else:
#    logger.info("  Not logging errors to Sentry")

FEMINICIDE_API_URL = os.environ.get('FEMINICIDE_API_URL', None)
if FEMINICIDE_API_URL is None:
    logger.error("  ❌ No FEMINICIDE_API_URL is specified. Bailing because we can't list projects to run!")
    sys.exit(1)
<<<<<<< HEAD
else:
    logger.info("  Config server at {}".format(FEMINICIDE_API_URL))
=======
#else:
#    logger.info("  Config server at at {}".format(FEMINICIDE_API_URL))
>>>>>>> cb9b97c8

FEMINICIDE_API_KEY = os.environ.get('FEMINICIDE_API_KEY', None)
if FEMINICIDE_API_KEY is None:
    logger.error("  ❌ No FEMINICIDE_API_KEY is specified. Bailing because we can't send things to the main server without one")
    sys.exit(1)

SQLALCHEMY_DATABASE_URI = os.environ.get('DATABASE_URL', None)
if SQLALCHEMY_DATABASE_URI is None:
    logger.warning("  ⚠️ ️No SQLALCHEMY_DATABASE_URI is specified. Using sqlite which will perform poorly")


ENTITY_SERVER_URL = os.environ['ENTITY_SERVER_URL']
if ENTITY_SERVER_URL is None:
    logger.warning("  ⚠️ No ENTITY_SERVER_URL is specified. You won't get entities in the stories sent to the  main server.")


NEWSCATCHER_API_KEY = os.environ['NEWSCATCHER_API_KEY']
if NEWSCATCHER_API_KEY is None:
    logger.warning("  ⚠️ No NEWSCATCHER_API_KEY is specified. We won't be fetching from Newscatcher.")

SLACK_APP_TOKEN = os.environ.get('SLACK_APP_TOKEN', None)
if SLACK_APP_TOKEN is None:
    logger.warning("  ⚠️ No SLACK_APP_TOKEN env var specified. We won't be sending slack updates.")

SLACK_BOT_TOKEN = os.environ.get('SLACK_BOT_TOKEN', None)
if SLACK_BOT_TOKEN is None:
    logger.warning("  ⚠️ No SLACK_BOT_TOKEN env var specified. We won't be sending slack updates.")

SLACK_CHANNEL_ID = os.environ.get('SLACK_CHANNEL_ID', None)
if SLACK_CHANNEL_ID is None:
    logger.warning("  ⚠️ No CHANNEL_ID env var specified. We won't be sending slack updates.")


def get_mc_directory_client() -> mediacloud.api.DirectoryApi:
    """
    A central place to get the Media Cloud client
    :return: an media cloud client with the API key from the environment variable
    """
    return mediacloud.api.DirectoryApi(MC_API_TOKEN)


def get_mc_legacy_client() -> mediacloud_legacy.api.AdminMediaCloud:
    """
    A central place to get the Media Cloud legacy client
    :return: an admin media cloud client with the API key from the environment variable
    """
    return mediacloud_legacy.api.AdminMediaCloud(MC_LEGACY_API_KEY)


def create_flask_app() -> Flask:
    """
    Create and configure the Flask app. Standard practice is to do this in a factory method like this.
    :return: a fully configured Flask web app
    """
    return Flask(__name__)


def is_email_configured() -> bool:
    return (os.environ.get('SMTP_USER_NAME', None) is not None) and \
            (os.environ.get('SMTP_PASSWORD', None) is not None) and \
            (os.environ.get('SMTP_ADDRESS', None) is not None) and \
            (os.environ.get('SMTP_PORT', None) is not None) and \
            (os.environ.get('SMTP_FROM', None) is not None) and \
            (os.environ.get('NOTIFY_EMAILS', None) is not None)


def get_email_config() -> Dict:
    return dict(
        user_name=os.environ.get('SMTP_USER_NAME', None),
        password=os.environ.get('SMTP_PASSWORD', None),
        address=os.environ.get('SMTP_ADDRESS', None),
        port=os.environ.get('SMTP_PORT', None),
        from_address=os.environ.get('SMTP_FROM', None),
        notify_emails=os.environ.get('NOTIFY_EMAILS', "").split(",")
    )


def get_slack_config() -> Dict:
    return dict(
        app_token=SLACK_APP_TOKEN,
        bot_token=SLACK_BOT_TOKEN,
        channel_id=SLACK_CHANNEL_ID,
    )<|MERGE_RESOLUTION|>--- conflicted
+++ resolved
@@ -62,13 +62,8 @@
 if FEMINICIDE_API_URL is None:
     logger.error("  ❌ No FEMINICIDE_API_URL is specified. Bailing because we can't list projects to run!")
     sys.exit(1)
-<<<<<<< HEAD
-else:
-    logger.info("  Config server at {}".format(FEMINICIDE_API_URL))
-=======
 #else:
 #    logger.info("  Config server at at {}".format(FEMINICIDE_API_URL))
->>>>>>> cb9b97c8
 
 FEMINICIDE_API_KEY = os.environ.get('FEMINICIDE_API_KEY', None)
 if FEMINICIDE_API_KEY is None:
